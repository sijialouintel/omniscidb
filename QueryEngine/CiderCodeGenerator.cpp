/*
 * Licensed under the Apache License, Version 2.0 (the "License");
 * you may not use this file except in compliance with the License.
 * You may obtain a copy of the License at
 *
 *     http://www.apache.org/licenses/LICENSE-2.0
 *
 * Unless required by applicable law or agreed to in writing, software
 * distributed under the License is distributed on an "AS IS" BASIS,
 * WITHOUT WARRANTIES OR CONDITIONS OF ANY KIND, either express or implied.
 * See the License for the specific language governing permissions and
 * limitations under the License.
 */

#include "CiderCodeGenerator.h"

extern std::unique_ptr<llvm::Module> g_rt_module;
extern std::unique_ptr<llvm::Module> udf_cpu_module;
extern std::unique_ptr<llvm::Module> udf_gpu_module;
extern std::unique_ptr<llvm::Module> rt_udf_cpu_module;
extern std::unique_ptr<llvm::Module> rt_udf_gpu_module;

std::shared_ptr<CompilationContext> CiderCodeGenerator::optimizeAndCodegenCPU(
    llvm::Function* query_func,
    llvm::Function* multifrag_query_func,
    const std::unordered_set<llvm::Function*>& live_funcs,
    const CompilationOptions& co,
    std::shared_ptr<CgenState> cgen_state) {
  auto module = multifrag_query_func->getParent();
  CodeCacheKey key{serialize_llvm_object(query_func),
                   serialize_llvm_object(cgen_state->row_func_)};
  if (cgen_state->filter_func_) {
    key.push_back(serialize_llvm_object(cgen_state->filter_func_));
  }
  for (const auto helper : cgen_state->helper_functions_) {
    key.push_back(serialize_llvm_object(helper));
  }
  auto cached_code = getCodeFromCache(key, cpu_code_cache_, cgen_state);
  if (cached_code) {
    return cached_code;
  }

  if (cgen_state->needs_geos_) {
    throw std::runtime_error("GEOS is disabled in this build");
  }

  auto execution_engine = CodeGenerator::generateNativeCPUCode(
      query_func, live_funcs, co);  //  this is what we want.
  auto cpu_compilation_context =
      std::make_shared<CpuCompilationContext>(std::move(execution_engine));
  cpu_compilation_context->setFunctionPointer(multifrag_query_func);
  addCodeToCache(key, cpu_compilation_context, module, cpu_code_cache_);
  return cpu_compilation_context;
}

std::shared_ptr<CompilationContext> CiderCodeGenerator::optimizeAndCodegenGPU(
    llvm::Function* query_func,
    llvm::Function* multifrag_query_func,
    std::unordered_set<llvm::Function*>& live_funcs,
    const bool no_inline,
    const CudaMgr_Namespace::CudaMgr* cuda_mgr,
    const CompilationOptions& co,
    std::shared_ptr<CgenState> cgen_state) {
#ifdef HAVE_CUDA  // we have some todos when enable CUDA, remember to double check!!!
  auto module = multifrag_query_func->getParent();

  CHECK(cuda_mgr);
  CodeCacheKey key{serialize_llvm_object(query_func),
                   serialize_llvm_object(cgen_state->row_func_)};
  if (cgen_state->filter_func_) {
    key.push_back(serialize_llvm_object(cgen_state->filter_func_));
  }
  for (const auto helper : cgen_state->helper_functions_) {
    key.push_back(serialize_llvm_object(helper));
  }
  auto cached_code = getCodeFromCache(key, gpu_code_cache_, cgen_state);
  if (cached_code) {
    return cached_code;
  }

  bool row_func_not_inlined = false;
  if (no_inline) {
    for (auto it = llvm::inst_begin(cgen_state->row_func_),
              e = llvm::inst_end(cgen_state->row_func_);
         it != e;
         ++it) {
      if (llvm::isa<llvm::CallInst>(*it)) {
        auto& get_gv_call = llvm::cast<llvm::CallInst>(*it);
        if (get_gv_call.getCalledFunction()->getName() == "array_size" ||
            get_gv_call.getCalledFunction()->getName() == "linear_probabilistic_count") {
          mark_function_never_inline(cgen_state->row_func_);
          row_func_not_inlined = true;
          break;
        }
      }
    }
  }

  initializeNVPTXBackend();                                         // todo
  CodeGenerator::GPUTarget gpu_target{nvptx_target_machine_.get(),  // todo
                                      cuda_mgr,
                                      cider_executor::blockSize(catalog_, block_size_x_),  // todo
                                      cgen_state.get(),
                                      row_func_not_inlined};
  std::shared_ptr<GpuCompilationContext> compilation_context;

  if (cider::check_module_requires_libdevice(module)) {
    if (g_rt_libdevice_module == nullptr) {  // todo
      // raise error
      throw std::runtime_error(
          "libdevice library is not available but required by the UDF module");
    }

    // Bind libdevice it to the current module
    CodeGenerator::link_udf_module(g_rt_libdevice_module,  // todo
                                   *module,
                                   cgen_state.get(),
                                   llvm::Linker::Flags::OverrideFromSrc);

    // activate nvvm-reflect-ftz flag on the module
    module->addModuleFlag(llvm::Module::Override, "nvvm-reflect-ftz", (int)1);
    for (llvm::Function& fn : *module) {
      fn.addFnAttr("nvptx-f32ftz", "true");
    }
  }

  try {
    compilation_context = CodeGenerator::generateNativeGPUCode(
        query_func, multifrag_query_func, live_funcs, co, gpu_target);
    addCodeToCache(key, compilation_context, module, gpu_code_cache_);
  } catch (CudaMgr_Namespace::CudaErrorException& cuda_error) {
    if (cuda_error.getStatus() == CUDA_ERROR_OUT_OF_MEMORY) {
      // Thrown if memory not able to be allocated on gpu
      // Retry once after evicting portion of code cache
      LOG(WARNING) << "Failed to allocate GPU memory for generated code. Evicting "
                   << g_fraction_code_cache_to_evict * 100.  // todo
                   << "% of GPU code cache and re-trying.";
      gpu_code_cache_.evictFractionEntries(g_fraction_code_cache_to_evict);  // todo
      compilation_context = CodeGenerator::generateNativeGPUCode(
          query_func, multifrag_query_func, live_funcs, co, gpu_target);
      addCodeToCache(key, compilation_context, module, gpu_code_cache_);
    } else {
      throw;
    }
  }
  CHECK(compilation_context);
  return compilation_context;
#else
  return nullptr;
#endif
}

std::shared_ptr<CompilationContext> CiderCodeGenerator::getCodeFromCache(
    const CodeCacheKey& key,
    const CodeCache& cache,
    std::shared_ptr<CgenState> cgen_state) {
  auto it = cache.find(key);
  if (it != cache.cend()) {
    delete cgen_state->module_;
    cgen_state->module_ = it->second.second;
    return it->second.first;
  }
  return {};
}

void CiderCodeGenerator::addCodeToCache(
    const CodeCacheKey& key,
    std::shared_ptr<CompilationContext> compilation_context,
    llvm::Module* module,
    CodeCache& cache) {
  cache.put(key,
            std::make_pair<std::shared_ptr<CompilationContext>, decltype(module)>(
                std::move(compilation_context), std::move(module)));
}

// {
//   auto query_comp_desc_owned = std::make_unique<QueryCompilationDescriptor>();
//   std::unique_ptr<QueryMemoryDescriptor> query_mem_desc_owned;
//   query_mem_desc_owned = query_comp_desc_owned->compile(max_groups_buffer_entry_guess,
//                                                         crt_min_byte_width,
//                                                         has_cardinality_estimation,
//                                                         ra_exe_unit,
//                                                         query_infos,
//                                                         deleted_cols_map,
//                                                         column_fetcher,
//                                                         {device_type,
//                                                          co.hoist_literals,
//                                                          co.opt_level,
//                                                          co.with_dynamic_watchdog,
//                                                          co.allow_lazy_fetch,
//                                                          co.filter_on_deleted_column,
//                                                          co.explain_type,
//                                                          co.register_intel_jit_listener},
//                                                         eo,
//                                                         render_info,
//                                                         this)
// }

namespace cider {

#ifdef HAVE_CUDA

// check if linking with libdevice is required
// libdevice functions have a __nv_* prefix
bool check_module_requires_libdevice(llvm::Module* module) {
  for (llvm::Function& F : *module) {
    if (F.hasName() && F.getName().startswith("__nv_")) {
      LOG(INFO) << "Module requires linking with libdevice: " << std::string(F.getName());
      return true;
    }
  }
  LOG(DEBUG1) << "module does not require linking against libdevice";
  return false;
}

// Adds the missing intrinsics declarations to the given module
void add_intrinsics_to_module(llvm::Module* module) {
  for (llvm::Function& F : *module) {
    for (llvm::Instruction& I : instructions(F)) {
      if (llvm::IntrinsicInst* ii = llvm::dyn_cast<llvm::IntrinsicInst>(&I)) {
        if (llvm::Intrinsic::isOverloaded(ii->getIntrinsicID())) {
          llvm::Type* Tys[] = {ii->getFunctionType()->getReturnType()};
          llvm::Function& decl_fn =
              *llvm::Intrinsic::getDeclaration(module, ii->getIntrinsicID(), Tys);
          ii->setCalledFunction(&decl_fn);
        } else {
          // inserts the declaration into the module if not present
          llvm::Intrinsic::getDeclaration(module, ii->getIntrinsicID());
        }
      }
    }
  }
}

#endif

// These are some stateless util methods, copy from NativeCodegen.cpp.
// We use these methods with cider:: prefix
// todo: move to another file?
void eliminate_dead_self_recursive_funcs(
    llvm::Module& M,
    const std::unordered_set<llvm::Function*>& live_funcs) {
  std::vector<llvm::Function*> dead_funcs;
  for (auto& F : M) {
    bool bAlive = false;
    if (live_funcs.count(&F)) {
      continue;
    }
    for (auto U : F.users()) {
      auto* C = llvm::dyn_cast<const llvm::CallInst>(U);
      if (!C || C->getParent()->getParent() != &F) {
        bAlive = true;
        break;
      }
    }
    if (!bAlive) {
      dead_funcs.push_back(&F);
    }
  }
  for (auto pFn : dead_funcs) {
    pFn->eraseFromParent();
  }
}

void optimize_ir(llvm::Function* query_func,
                 llvm::Module* module,
                 llvm::legacy::PassManager& pass_manager,
                 const std::unordered_set<llvm::Function*>& live_funcs,
                 const CompilationOptions& co) {
  pass_manager.add(llvm::createAlwaysInlinerLegacyPass());
  pass_manager.add(llvm::createPromoteMemoryToRegisterPass());
  pass_manager.add(llvm::createInstSimplifyLegacyPass());
  pass_manager.add(llvm::createInstructionCombiningPass());
  pass_manager.add(llvm::createGlobalOptimizerPass());

  pass_manager.add(llvm::createLICMPass());
  if (co.opt_level == ExecutorOptLevel::LoopStrengthReduction) {
    pass_manager.add(llvm::createLoopStrengthReducePass());
  }
  pass_manager.run(*module);

  eliminate_dead_self_recursive_funcs(*module, live_funcs);
}

size_t get_shared_memory_size(const bool shared_mem_used,
                              const QueryMemoryDescriptor* query_mem_desc_ptr) {
  return shared_mem_used
             ? (query_mem_desc_ptr->getRowSize() * query_mem_desc_ptr->getEntryCount())
             : 0;
}

bool is_gpu_shared_mem_supported(const QueryMemoryDescriptor* query_mem_desc_ptr,
                                 const RelAlgExecutionUnit& ra_exe_unit,
                                 const CudaMgr_Namespace::CudaMgr* cuda_mgr,
                                 const ExecutorDeviceType device_type,
                                 const unsigned gpu_blocksize,
                                 const unsigned num_blocks_per_mp) {
  if (device_type == ExecutorDeviceType::CPU) {
    return false;
  }
  if (query_mem_desc_ptr->didOutputColumnar()) {
    return false;
  }
  CHECK(query_mem_desc_ptr);
  CHECK(cuda_mgr);
  /*
   * We only use shared memory strategy if GPU hardware provides native shared
   * memory atomics support. From CUDA Toolkit documentation:
   * https://docs.nvidia.com/cuda/pascal-tuning-guide/index.html#atomic-ops "Like
   * Maxwell, Pascal [and Volta] provides native shared memory atomic operations
   * for 32-bit integer arithmetic, along with native 32 or 64-bit compare-and-swap
   * (CAS)."
   *
   **/
  if (!cuda_mgr->isArchMaxwellOrLaterForAll()) {
    return false;
  }

  if (query_mem_desc_ptr->getQueryDescriptionType() ==
          QueryDescriptionType::NonGroupedAggregate &&
      g_enable_smem_non_grouped_agg &&
      query_mem_desc_ptr->countDistinctDescriptorsLogicallyEmpty()) {
    // TODO: relax this, if necessary
    if (gpu_blocksize < query_mem_desc_ptr->getEntryCount()) {
      return false;
    }
    // skip shared memory usage when dealing with 1) variable length targets, 2)
    // not a COUNT aggregate
    const auto target_infos =
        target_exprs_to_infos(ra_exe_unit.target_exprs, *query_mem_desc_ptr);
    std::unordered_set<SQLAgg> supported_aggs{kCOUNT};
    if (std::find_if(target_infos.begin(),
                     target_infos.end(),
                     [&supported_aggs](const TargetInfo& ti) {
                       if (ti.sql_type.is_varlen() ||
                           !supported_aggs.count(ti.agg_kind)) {
                         return true;
                       } else {
                         return false;
                       }
                     }) == target_infos.end()) {
      return true;
    }
  }
  if (query_mem_desc_ptr->getQueryDescriptionType() ==
          QueryDescriptionType::GroupByPerfectHash &&
      g_enable_smem_group_by) {
    /**
     * To simplify the implementation for practical purposes, we
     * initially provide shared memory support for cases where there are at most as many
     * entries in the output buffer as there are threads within each GPU device. In
     * order to relax this assumption later, we need to add a for loop in generated
     * codes such that each thread loops over multiple entries.
     * TODO: relax this if necessary
     */
    if (gpu_blocksize < query_mem_desc_ptr->getEntryCount()) {
      return false;
    }

    // Fundamentally, we should use shared memory whenever the output buffer
    // is small enough so that we can fit it in the shared memory and yet expect
    // good occupancy.
    // For now, we allow keyless, row-wise layout, and only for perfect hash
    // group by operations.
    if (query_mem_desc_ptr->hasKeylessHash() &&
        query_mem_desc_ptr->countDistinctDescriptorsLogicallyEmpty() &&
        !query_mem_desc_ptr->useStreamingTopN()) {
      const size_t shared_memory_threshold_bytes = std::min(
          g_gpu_smem_threshold == 0 ? SIZE_MAX : g_gpu_smem_threshold,
          cuda_mgr->getMinSharedMemoryPerBlockForAllDevices() / num_blocks_per_mp);
      const auto output_buffer_size =
          query_mem_desc_ptr->getRowSize() * query_mem_desc_ptr->getEntryCount();
      if (output_buffer_size > shared_memory_threshold_bytes) {
        return false;
      }

      // skip shared memory usage when dealing with 1) variable length targets, 2)
      // non-basic aggregates (COUNT, SUM, MIN, MAX, AVG)
      // TODO: relax this if necessary
      const auto target_infos =
          target_exprs_to_infos(ra_exe_unit.target_exprs, *query_mem_desc_ptr);
      std::unordered_set<SQLAgg> supported_aggs{kCOUNT};
      if (g_enable_smem_grouped_non_count_agg) {
        supported_aggs = {kCOUNT, kMIN, kMAX, kSUM, kAVG};
      }
      if (std::find_if(target_infos.begin(),
                       target_infos.end(),
                       [&supported_aggs](const TargetInfo& ti) {
                         if (ti.sql_type.is_varlen() ||
                             !supported_aggs.count(ti.agg_kind)) {
                           return true;
                         } else {
                           return false;
                         }
                       }) == target_infos.end()) {
        return true;
      }
    }
  }
  return false;
}

#ifndef NDEBUG
std::string serialize_llvm_metadata_footnotes(llvm::Function* query_func,
                                              CgenState* cgen_state) {
  std::string llvm_ir;
  std::unordered_set<llvm::MDNode*> md;

  // Loop over all instructions in the query function.
  for (auto bb_it = query_func->begin(); bb_it != query_func->end(); ++bb_it) {
    for (auto instr_it = bb_it->begin(); instr_it != bb_it->end(); ++instr_it) {
      llvm::SmallVector<std::pair<unsigned, llvm::MDNode*>, 100> imd;
      instr_it->getAllMetadata(imd);
      for (auto [kind, node] : imd) {
        md.insert(node);
      }
    }
  }

  // Loop over all instructions in the row function.
  for (auto bb_it = cgen_state->row_func_->begin(); bb_it != cgen_state->row_func_->end();
       ++bb_it) {
    for (auto instr_it = bb_it->begin(); instr_it != bb_it->end(); ++instr_it) {
      llvm::SmallVector<std::pair<unsigned, llvm::MDNode*>, 100> imd;
      instr_it->getAllMetadata(imd);
      for (auto [kind, node] : imd) {
        md.insert(node);
      }
    }
  }

  // Loop over all instructions in the filter function.
  if (cgen_state->filter_func_) {
    for (auto bb_it = cgen_state->filter_func_->begin();
         bb_it != cgen_state->filter_func_->end();
         ++bb_it) {
      for (auto instr_it = bb_it->begin(); instr_it != bb_it->end(); ++instr_it) {
        llvm::SmallVector<std::pair<unsigned, llvm::MDNode*>, 100> imd;
        instr_it->getAllMetadata(imd);
        for (auto [kind, node] : imd) {
          md.insert(node);
        }
      }
    }
  }

  // Sort the metadata by canonical number and convert to text.
  if (!md.empty()) {
    std::map<size_t, std::string> sorted_strings;
    for (auto p : md) {
      std::string str;
      llvm::raw_string_ostream os(str);
      p->print(os, cgen_state->module_, true);
      os.flush();
      auto fields = split(str, {}, 1);
      if (fields.empty() || fields[0].empty()) {
        continue;
      }
      sorted_strings.emplace(std::stoul(fields[0].substr(1)), str);
    }
    llvm_ir += "\n";
    for (auto [id, text] : sorted_strings) {
      llvm_ir += text;
      llvm_ir += "\n";
    }
  }

  return llvm_ir;
}
#endif  // NDEBUG

llvm::StringRef get_gpu_target_triple_string() {
  return llvm::StringRef("nvptx64-nvidia-cuda");
}

llvm::StringRef get_gpu_data_layout() {
  return llvm::StringRef(
      "e-p:64:64:64-i1:8:8-i8:8:8-"
      "i16:16:16-i32:32:32-i64:64:64-"
      "f32:32:32-f64:64:64-v16:16:16-"
      "v32:32:32-v64:64:64-v128:128:128-n16:32:64");
}

void bind_pos_placeholders(const std::string& pos_fn_name,
                           const bool use_resume_param,
                           llvm::Function* query_func,
                           llvm::Module* module) {
  for (auto it = llvm::inst_begin(query_func), e = llvm::inst_end(query_func); it != e;
       ++it) {
    if (!llvm::isa<llvm::CallInst>(*it)) {
      continue;
    }
    auto& pos_call = llvm::cast<llvm::CallInst>(*it);
    if (std::string(pos_call.getCalledFunction()->getName()) == pos_fn_name) {
      if (use_resume_param) {
        const auto error_code_arg = get_arg_by_name(query_func, "error_code");
        llvm::ReplaceInstWithInst(
            &pos_call,
            llvm::CallInst::Create(module->getFunction(pos_fn_name + "_impl"),
                                   error_code_arg));
      } else {
        llvm::ReplaceInstWithInst(
            &pos_call,
            llvm::CallInst::Create(module->getFunction(pos_fn_name + "_impl")));
      }
      break;
    }
  }
}

void set_row_func_argnames(llvm::Function* row_func,
                           const size_t in_col_count,
                           const size_t agg_col_count,
                           const bool hoist_literals) {
  auto arg_it = row_func->arg_begin();

  if (agg_col_count) {
    for (size_t i = 0; i < agg_col_count; ++i) {
      arg_it->setName("out");
      ++arg_it;
    }
  } else {
    arg_it->setName("group_by_buff");
    ++arg_it;
    arg_it->setName("crt_matched");
    ++arg_it;
    arg_it->setName("total_matched");
    ++arg_it;
    arg_it->setName("old_total_matched");
    ++arg_it;
    arg_it->setName("max_matched");
    ++arg_it;
  }

  arg_it->setName("agg_init_val");
  ++arg_it;

  arg_it->setName("pos");
  ++arg_it;

  arg_it->setName("frag_row_off");
  ++arg_it;

  arg_it->setName("num_rows_per_scan");
  ++arg_it;

  if (hoist_literals) {
    arg_it->setName("literals");
    ++arg_it;
  }

  for (size_t i = 0; i < in_col_count; ++i) {
    arg_it->setName("col_buf" + std::to_string(i));
    ++arg_it;
  }

  arg_it->setName("join_hash_tables");
}

llvm::Function* create_row_function(const size_t in_col_count,
                                    const size_t agg_col_count,
                                    const bool hoist_literals,
                                    llvm::Module* module,
                                    llvm::LLVMContext& context) {
  std::vector<llvm::Type*> row_process_arg_types;

  if (agg_col_count) {
    // output (aggregate) arguments
    for (size_t i = 0; i < agg_col_count; ++i) {
      row_process_arg_types.push_back(llvm::Type::getInt64PtrTy(context));
    }
  } else {
    // group by buffer
    row_process_arg_types.push_back(llvm::Type::getInt64PtrTy(context));
    // current match count
    row_process_arg_types.push_back(llvm::Type::getInt32PtrTy(context));
    // total match count passed from the caller
    row_process_arg_types.push_back(llvm::Type::getInt32PtrTy(context));
    // old total match count returned to the caller
    row_process_arg_types.push_back(llvm::Type::getInt32PtrTy(context));
    // max matched (total number of slots in the output buffer)
    row_process_arg_types.push_back(llvm::Type::getInt32PtrTy(context));
  }

  // aggregate init values
  row_process_arg_types.push_back(llvm::Type::getInt64PtrTy(context));

  // position argument
  row_process_arg_types.push_back(llvm::Type::getInt64Ty(context));

  // fragment row offset argument
  row_process_arg_types.push_back(llvm::Type::getInt64PtrTy(context));

  // number of rows for each scan
  row_process_arg_types.push_back(llvm::Type::getInt64PtrTy(context));

  // literals buffer argument
  if (hoist_literals) {
    row_process_arg_types.push_back(llvm::Type::getInt8PtrTy(context));
  }

  // column buffer arguments
  for (size_t i = 0; i < in_col_count; ++i) {
    row_process_arg_types.emplace_back(llvm::Type::getInt8PtrTy(context));
  }

  // join hash table argument
  row_process_arg_types.push_back(llvm::Type::getInt64PtrTy(context));

  // generate the function
  auto ft =
      llvm::FunctionType::get(get_int_type(32, context), row_process_arg_types, false);

  auto row_func =
      llvm::Function::Create(ft, llvm::Function::ExternalLinkage, "row_func", module);

  // set the row function argument names; for debugging purposes only
  set_row_func_argnames(row_func, in_col_count, agg_col_count, hoist_literals);

  return row_func;
}

std::vector<std::string> get_agg_fnames(const std::vector<Analyzer::Expr*>& target_exprs,
                                        const bool is_group_by) {
  std::vector<std::string> result;
  for (size_t target_idx = 0, agg_col_idx = 0; target_idx < target_exprs.size();
       ++target_idx, ++agg_col_idx) {
    const auto target_expr = target_exprs[target_idx];
    CHECK(target_expr);
    const auto target_type_info = target_expr->get_type_info();
    const auto agg_expr = dynamic_cast<Analyzer::AggExpr*>(target_expr);
    const bool is_varlen =
        (target_type_info.is_string() &&
         target_type_info.get_compression() == kENCODING_NONE) ||
        target_type_info.is_array();  // TODO: should it use is_varlen_array() ?
    if (!agg_expr || agg_expr->get_aggtype() == kSAMPLE) {
      result.emplace_back(target_type_info.is_fp() ? "agg_id_double" : "agg_id");
      if (is_varlen) {
        result.emplace_back("agg_id");
      }
      if (target_type_info.is_geometry()) {
        result.emplace_back("agg_id");
        for (auto i = 2; i < 2 * target_type_info.get_physical_coord_cols(); ++i) {
          result.emplace_back("agg_id");
        }
      }
      continue;
    }
    const auto agg_type = agg_expr->get_aggtype();
    const auto& agg_type_info =
        agg_type != kCOUNT ? agg_expr->get_arg()->get_type_info() : target_type_info;
    switch (agg_type) {
      case kAVG: {
        if (!agg_type_info.is_integer() && !agg_type_info.is_decimal() &&
            !agg_type_info.is_fp()) {
          throw std::runtime_error("AVG is only valid on integer and floating point");
        }
        result.emplace_back((agg_type_info.is_integer() || agg_type_info.is_time())
                                ? "agg_sum"
                                : "agg_sum_double");
        result.emplace_back((agg_type_info.is_integer() || agg_type_info.is_time())
                                ? "agg_count"
                                : "agg_count_double");
        break;
      }
      case kMIN: {
        if (agg_type_info.is_string() || agg_type_info.is_array() ||
            agg_type_info.is_geometry()) {
          throw std::runtime_error(
              "MIN on strings, arrays or geospatial types not supported yet");
        }
        result.emplace_back((agg_type_info.is_integer() || agg_type_info.is_time())
                                ? "agg_min"
                                : "agg_min_double");
        break;
      }
      case kMAX: {
        if (agg_type_info.is_string() || agg_type_info.is_array() ||
            agg_type_info.is_geometry()) {
          throw std::runtime_error(
              "MAX on strings, arrays or geospatial types not supported yet");
        }
        result.emplace_back((agg_type_info.is_integer() || agg_type_info.is_time())
                                ? "agg_max"
                                : "agg_max_double");
        break;
      }
      case kSUM: {
        if (!agg_type_info.is_integer() && !agg_type_info.is_decimal() &&
            !agg_type_info.is_fp()) {
          throw std::runtime_error("SUM is only valid on integer and floating point");
        }
        result.emplace_back((agg_type_info.is_integer() || agg_type_info.is_time())
                                ? "agg_sum"
                                : "agg_sum_double");
        break;
      }
      case kCOUNT:
        result.emplace_back(agg_expr->get_is_distinct() ? "agg_count_distinct"
                                                        : "agg_count");
        break;
      case kSINGLE_VALUE: {
        result.emplace_back(agg_type_info.is_fp() ? "agg_id_double" : "agg_id");
        break;
      }
      case kSAMPLE: {
        // Note that varlen SAMPLE arguments are handled separately above
        result.emplace_back(agg_type_info.is_fp() ? "agg_id_double" : "agg_id");
        break;
      }
      case kAPPROX_COUNT_DISTINCT:
        result.emplace_back("agg_approximate_count_distinct");
        break;
      case kAPPROX_MEDIAN:
        result.emplace_back("agg_approx_median");
        break;
      default:
        CHECK(false);
    }
  }
  return result;
}

// Iterate through multifrag_query_func, replacing calls to query_fname with query_func.
void bind_query(llvm::Function* query_func,
                const std::string& query_fname,
                llvm::Function* multifrag_query_func,
                llvm::Module* module) {
  std::vector<llvm::CallInst*> query_stubs;
  for (auto it = llvm::inst_begin(multifrag_query_func),
            e = llvm::inst_end(multifrag_query_func);
       it != e;
       ++it) {
    if (!llvm::isa<llvm::CallInst>(*it)) {
      continue;
    }
    auto& query_call = llvm::cast<llvm::CallInst>(*it);
    if (std::string(query_call.getCalledFunction()->getName()) == query_fname) {
      query_stubs.push_back(&query_call);
    }
  }
  for (auto& S : query_stubs) {
    std::vector<llvm::Value*> args;
    for (size_t i = 0; i < S->getNumArgOperands(); ++i) {
      args.push_back(S->getArgOperand(i));
    }
    llvm::ReplaceInstWithInst(S, llvm::CallInst::Create(query_func, args, ""));
  }
}
}  // namespace cider

namespace cider_executor {

std::vector<llvm::Value*> inlineHoistedLiterals(std::shared_ptr<CgenState> cgen_state) {
  AUTOMATIC_IR_METADATA(cgen_state.get());

  std::vector<llvm::Value*> hoisted_literals;

  // row_func_ is using literals whose defs have been hoisted up to the query_func_,
  // extend row_func_ signature to include extra args to pass these literal values.
  std::vector<llvm::Type*> row_process_arg_types;

  for (llvm::Function::arg_iterator I = cgen_state->row_func_->arg_begin(),
                                    E = cgen_state->row_func_->arg_end();
       I != E;
       ++I) {
    row_process_arg_types.push_back(I->getType());
  }

  for (auto& element : cgen_state->query_func_literal_loads_) {
    for (auto value : element.second) {
      row_process_arg_types.push_back(value->getType());
    }
  }

  auto ft = llvm::FunctionType::get(
      get_int_type(32, cgen_state->context_), row_process_arg_types, false);
  auto row_func_with_hoisted_literals =
      llvm::Function::Create(ft,
                             llvm::Function::ExternalLinkage,
                             "row_func_hoisted_literals",
                             cgen_state->row_func_->getParent());

  auto row_func_arg_it = row_func_with_hoisted_literals->arg_begin();
  for (llvm::Function::arg_iterator I = cgen_state->row_func_->arg_begin(),
                                    E = cgen_state->row_func_->arg_end();
       I != E;
       ++I) {
    if (I->hasName()) {
      row_func_arg_it->setName(I->getName());
    }
    ++row_func_arg_it;
  }

  decltype(row_func_with_hoisted_literals) filter_func_with_hoisted_literals{nullptr};
  decltype(row_func_arg_it) filter_func_arg_it{nullptr};
  if (cgen_state->filter_func_) {
    // filter_func_ is using literals whose defs have been hoisted up to the row_func_,
    // extend filter_func_ signature to include extra args to pass these literal values.
    std::vector<llvm::Type*> filter_func_arg_types;

    for (llvm::Function::arg_iterator I = cgen_state->filter_func_->arg_begin(),
                                      E = cgen_state->filter_func_->arg_end();
         I != E;
         ++I) {
      filter_func_arg_types.push_back(I->getType());
    }

    for (auto& element : cgen_state->query_func_literal_loads_) {
      for (auto value : element.second) {
        filter_func_arg_types.push_back(value->getType());
      }
    }

    auto ft2 = llvm::FunctionType::get(
        get_int_type(32, cgen_state->context_), filter_func_arg_types, false);
    filter_func_with_hoisted_literals =
        llvm::Function::Create(ft2,
                               llvm::Function::ExternalLinkage,
                               "filter_func_hoisted_literals",
                               cgen_state->filter_func_->getParent());

    filter_func_arg_it = filter_func_with_hoisted_literals->arg_begin();
    for (llvm::Function::arg_iterator I = cgen_state->filter_func_->arg_begin(),
                                      E = cgen_state->filter_func_->arg_end();
         I != E;
         ++I) {
      if (I->hasName()) {
        filter_func_arg_it->setName(I->getName());
      }
      ++filter_func_arg_it;
    }
  }

  std::unordered_map<int, std::vector<llvm::Value*>>
      query_func_literal_loads_function_arguments,
      query_func_literal_loads_function_arguments2;

  for (auto& element : cgen_state->query_func_literal_loads_) {
    std::vector<llvm::Value*> argument_values, argument_values2;

    for (auto value : element.second) {
      hoisted_literals.push_back(value);
      argument_values.push_back(&*row_func_arg_it);
      if (cgen_state->filter_func_) {
        argument_values2.push_back(&*filter_func_arg_it);
        cgen_state->filter_func_args_[&*row_func_arg_it] = &*filter_func_arg_it;
      }
      if (value->hasName()) {
        row_func_arg_it->setName("arg_" + value->getName());
        if (cgen_state->filter_func_) {
          filter_func_arg_it->getContext();
          filter_func_arg_it->setName("arg_" + value->getName());
        }
      }
      ++row_func_arg_it;
      ++filter_func_arg_it;
    }

    query_func_literal_loads_function_arguments[element.first] = argument_values;
    query_func_literal_loads_function_arguments2[element.first] = argument_values2;
  }

  // copy the row_func function body over
  // see
  // https://stackoverflow.com/questions/12864106/move-function-body-avoiding-full-cloning/18751365
  row_func_with_hoisted_literals->getBasicBlockList().splice(
      row_func_with_hoisted_literals->begin(),
      cgen_state->row_func_->getBasicBlockList());

  // also replace row_func arguments with the arguments from row_func_hoisted_literals
  for (llvm::Function::arg_iterator I = cgen_state->row_func_->arg_begin(),
                                    E = cgen_state->row_func_->arg_end(),
                                    I2 = row_func_with_hoisted_literals->arg_begin();
       I != E;
       ++I) {
    I->replaceAllUsesWith(&*I2);
    I2->takeName(&*I);
    cgen_state->filter_func_args_.replace(&*I, &*I2);
    ++I2;
  }

  cgen_state->row_func_ = row_func_with_hoisted_literals;

  // and finally replace  literal placeholders
  std::vector<llvm::Instruction*> placeholders;
  std::string prefix("__placeholder__literal_");
  for (auto it = llvm::inst_begin(row_func_with_hoisted_literals),
            e = llvm::inst_end(row_func_with_hoisted_literals);
       it != e;
       ++it) {
    if (it->hasName() && it->getName().startswith(prefix)) {
      auto offset_and_index_entry =
          cgen_state->row_func_hoisted_literals_.find(llvm::dyn_cast<llvm::Value>(&*it));
      CHECK(offset_and_index_entry != cgen_state->row_func_hoisted_literals_.end());

      int lit_off = offset_and_index_entry->second.offset_in_literal_buffer;
      int lit_idx = offset_and_index_entry->second.index_of_literal_load;

      it->replaceAllUsesWith(
          query_func_literal_loads_function_arguments[lit_off][lit_idx]);
      placeholders.push_back(&*it);
    }
  }
  for (auto placeholder : placeholders) {
    placeholder->removeFromParent();
  }

  if (cgen_state->filter_func_) {
    // copy the filter_func function body over
    // see
    // https://stackoverflow.com/questions/12864106/move-function-body-avoiding-full-cloning/18751365
    filter_func_with_hoisted_literals->getBasicBlockList().splice(
        filter_func_with_hoisted_literals->begin(),
        cgen_state->filter_func_->getBasicBlockList());

    // also replace filter_func arguments with the arguments from
    // filter_func_hoisted_literals
    for (llvm::Function::arg_iterator I = cgen_state->filter_func_->arg_begin(),
                                      E = cgen_state->filter_func_->arg_end(),
                                      I2 = filter_func_with_hoisted_literals->arg_begin();
         I != E;
         ++I) {
      I->replaceAllUsesWith(&*I2);
      I2->takeName(&*I);
      ++I2;
    }

    cgen_state->filter_func_ = filter_func_with_hoisted_literals;

    // and finally replace  literal placeholders
    std::vector<llvm::Instruction*> placeholders;
    std::string prefix("__placeholder__literal_");
    for (auto it = llvm::inst_begin(filter_func_with_hoisted_literals),
              e = llvm::inst_end(filter_func_with_hoisted_literals);
         it != e;
         ++it) {
      if (it->hasName() && it->getName().startswith(prefix)) {
        auto offset_and_index_entry = cgen_state->row_func_hoisted_literals_.find(
            llvm::dyn_cast<llvm::Value>(&*it));
        CHECK(offset_and_index_entry != cgen_state->row_func_hoisted_literals_.end());

        int lit_off = offset_and_index_entry->second.offset_in_literal_buffer;
        int lit_idx = offset_and_index_entry->second.index_of_literal_load;

        it->replaceAllUsesWith(
            query_func_literal_loads_function_arguments2[lit_off][lit_idx]);
        placeholders.push_back(&*it);
      }
    }
    for (auto placeholder : placeholders) {
      placeholder->removeFromParent();
    }
  }

  return hoisted_literals;
}

void insertErrorCodeChecker(llvm::Function* query_func,
                                      bool hoist_literals,
                                      bool allow_runtime_query_interrupt,
                                      std::shared_ptr<CgenState> cgen_state) {
  auto query_stub_func_name =
      "query_stub" + std::string(hoist_literals ? "_hoisted_literals" : "");
  for (auto bb_it = query_func->begin(); bb_it != query_func->end(); ++bb_it) {
    for (auto inst_it = bb_it->begin(); inst_it != bb_it->end(); ++inst_it) {
      if (!llvm::isa<llvm::CallInst>(*inst_it)) {
        continue;
      }
      auto& row_func_call = llvm::cast<llvm::CallInst>(*inst_it);
      if (std::string(row_func_call.getCalledFunction()->getName()) ==
          query_stub_func_name) {
        auto next_inst_it = inst_it;
        ++next_inst_it;
        auto new_bb = bb_it->splitBasicBlock(next_inst_it);
        auto& br_instr = bb_it->back();
        llvm::IRBuilder<> ir_builder(&br_instr);
        llvm::Value* err_lv = &*inst_it;
        auto error_check_bb =
            bb_it->splitBasicBlock(llvm::BasicBlock::iterator(br_instr), ".error_check");
        llvm::Value* error_code_arg = nullptr;
        auto arg_cnt = 0;
        for (auto arg_it = query_func->arg_begin(); arg_it != query_func->arg_end();
             arg_it++, ++arg_cnt) {
          // since multi_frag_* func has anonymous arguments so we use arg_offset
          // explicitly to capture "error_code" argument in the func's argument list
          if (hoist_literals) {
            if (arg_cnt == 9) {
              error_code_arg = &*arg_it;
              break;
            }
          } else {
            if (arg_cnt == 8) {
              error_code_arg = &*arg_it;
              break;
            }
          }
        }
        CHECK(error_code_arg);
        llvm::Value* err_code = nullptr;
        if (allow_runtime_query_interrupt) {
          // decide the final error code with a consideration of interrupt status
          auto& check_interrupt_br_instr = bb_it->back();
          auto interrupt_check_bb = llvm::BasicBlock::Create(
              cgen_state->context_, ".interrupt_check", query_func, error_check_bb);
          llvm::IRBuilder<> interrupt_checker_ir_builder(interrupt_check_bb);
          auto detected_interrupt = interrupt_checker_ir_builder.CreateCall(
              cgen_state->module_->getFunction("check_interrupt"), {});
          auto detected_error = interrupt_checker_ir_builder.CreateCall(
              cgen_state->module_->getFunction("get_error_code"),
              std::vector<llvm::Value*>{error_code_arg});
          err_code = interrupt_checker_ir_builder.CreateSelect(
              detected_interrupt,
              cgen_state->llInt(Executor::ERR_INTERRUPTED),
              detected_error);
          interrupt_checker_ir_builder.CreateBr(error_check_bb);
          llvm::ReplaceInstWithInst(&check_interrupt_br_instr,
                                    llvm::BranchInst::Create(interrupt_check_bb));
          ir_builder.SetInsertPoint(&br_instr);
        } else {
          // uses error code returned from row_func and skip to check interrupt status
          ir_builder.SetInsertPoint(&br_instr);
          err_code =
              ir_builder.CreateCall(cgen_state->module_->getFunction("get_error_code"),
                                    std::vector<llvm::Value*>{error_code_arg});
        }
        err_lv = ir_builder.CreateICmp(
            llvm::ICmpInst::ICMP_NE, err_code, cgen_state->llInt(0));
        auto error_bb = llvm::BasicBlock::Create(
            cgen_state->context_, ".error_exit", query_func, new_bb);
        llvm::CallInst::Create(cgen_state->module_->getFunction("record_error_code"),
                               std::vector<llvm::Value*>{err_code, error_code_arg},
                               "",
                               error_bb);
        llvm::ReturnInst::Create(cgen_state->context_, error_bb);
        llvm::ReplaceInstWithInst(&br_instr,
                                  llvm::BranchInst::Create(error_bb, new_bb, err_lv));
        break;
      }
    }
  }
}

void nukeOldState(const bool allow_lazy_fetch,
                  const std::vector<InputTableInfo>& query_infos,
                  const PlanState::DeletedColumnsMap& deleted_cols_map,
                  const RelAlgExecutionUnit* ra_exe_unit,
                  std::shared_ptr<CiderMetrics> metrics,
                  std::shared_ptr<CgenState> cgen_state,
                  std::shared_ptr<PlanState> plan_state,
                  Executor* executor) {
  metrics->kernel_queue_time_ms_ = 0;
  metrics->compilation_queue_time_ms_ = 0;
  const bool contains_left_deep_outer_join =
      ra_exe_unit && std::find_if(ra_exe_unit->join_quals.begin(),
                                  ra_exe_unit->join_quals.end(),
                                  [](const JoinCondition& join_condition) {
                                    return join_condition.type == JoinType::LEFT;
                                  }) != ra_exe_unit->join_quals.end();
  cgen_state.reset(new CgenState(query_infos.size(), contains_left_deep_outer_join));
  plan_state.reset(new PlanState(allow_lazy_fetch && !contains_left_deep_outer_join,
                                 query_infos,
                                 deleted_cols_map,
                                 executor));
};

<<<<<<< HEAD
llvm::BasicBlock* codegenSkipDeletedOuterTableRow(const RelAlgExecutionUnit& ra_exe_unit,
                                                  const CompilationOptions& co,
                                                  std::shared_ptr<CgenState> cgen_state,
                                                  std::shared_ptr<PlanState> plan_state,
                                                  Executor* executor) {
  AUTOMATIC_IR_METADATA(cgen_state.get());
  if (!co.filter_on_deleted_column) {
    return nullptr;
  }
  CHECK(!ra_exe_unit.input_descs.empty());
  const auto& outer_input_desc = ra_exe_unit.input_descs[0];
  if (outer_input_desc.getSourceType() != InputSourceType::TABLE) {
    return nullptr;
  }
  const auto deleted_cd =
      plan_state->getDeletedColForTable(outer_input_desc.getTableId());
  if (!deleted_cd) {
    return nullptr;
  }
  CHECK(deleted_cd->columnType.is_boolean());
  const auto deleted_expr =
      makeExpr<Analyzer::ColumnVar>(deleted_cd->columnType,
                                    outer_input_desc.getTableId(),
                                    deleted_cd->columnId,
                                    outer_input_desc.getNestLevel());
  CodeGenerator code_generator(executor);
  const auto is_deleted =
      code_generator.toBool(code_generator.codegen(deleted_expr.get(), true, co).front());
  const auto is_deleted_bb =
      llvm::BasicBlock::Create(cgen_state->context_, "is_deleted", cgen_state->row_func_);
  llvm::BasicBlock* bb = llvm::BasicBlock::Create(
      cgen_state->context_, "is_not_deleted", cgen_state->row_func_);
  cgen_state->ir_builder_.CreateCondBr(is_deleted, is_deleted_bb, bb);
  cgen_state->ir_builder_.SetInsertPoint(is_deleted_bb);
  cgen_state->ir_builder_.CreateRet(cgen_state->llInt<int32_t>(0));
  cgen_state->ir_builder_.SetInsertPoint(bb);
  return bb;
};

// searches for a particular variable within a specific basic block (or all if bb_name is
// empty)
template <typename InstType>
llvm::Value* find_variable_in_basic_block(llvm::Function* func,
                                          std::string bb_name,
                                          std::string variable_name) {
  llvm::Value* result = nullptr;
  if (func == nullptr || variable_name.empty()) {
    return result;
  }
  bool is_found = false;
  for (auto bb_it = func->begin(); bb_it != func->end() && !is_found; ++bb_it) {
    if (!bb_name.empty() && bb_it->getName() != bb_name) {
      continue;
    }
    for (auto inst_it = bb_it->begin(); inst_it != bb_it->end(); inst_it++) {
      if (llvm::isa<InstType>(*inst_it)) {
        if (inst_it->getName() == variable_name) {
          result = &*inst_it;
          is_found = true;
          break;
        }
      }
    }
  }
  return result;
}

void createErrorCheckControlFlow(llvm::Function* query_func,
                                 bool run_with_dynamic_watchdog,
                                 bool run_with_allowing_runtime_interrupt,
                                 ExecutorDeviceType device_type,
                                 const std::vector<InputTableInfo>& input_table_infos,
                                 std::shared_ptr<CgenState> cgen_state) {
  AUTOMATIC_IR_METADATA(cgen_state.get());

  // check whether the row processing was successful; currently, it can
  // fail by running out of group by buffer slots

  if (run_with_dynamic_watchdog && run_with_allowing_runtime_interrupt) {
    // when both dynamic watchdog and runtime interrupt turns on
    // we use dynamic watchdog
    run_with_allowing_runtime_interrupt = false;
  }

  // TODO: remove this part, will use it???
  // {
  //   // disable injecting query interrupt checker if the session info is invalid
  //   mapd_shared_lock<mapd_shared_mutex> session_read_lock(executor_session_mutex_);
  //   if (current_query_session_.empty()) {
  //     run_with_allowing_runtime_interrupt = false;
  //   }
  // }

  llvm::Value* row_count = nullptr;
  if ((run_with_dynamic_watchdog || run_with_allowing_runtime_interrupt) &&
      device_type == ExecutorDeviceType::GPU) {
    row_count = cider_executor::find_variable_in_basic_block<llvm::LoadInst>(
        query_func, ".entry", "row_count");
  }

  bool done_splitting = false;
  for (auto bb_it = query_func->begin(); bb_it != query_func->end() && !done_splitting;
       ++bb_it) {
    llvm::Value* pos = nullptr;
    for (auto inst_it = bb_it->begin(); inst_it != bb_it->end(); ++inst_it) {
      if ((run_with_dynamic_watchdog || run_with_allowing_runtime_interrupt) &&
          llvm::isa<llvm::PHINode>(*inst_it)) {
        if (inst_it->getName() == "pos") {
          pos = &*inst_it;
        }
        continue;
      }
      if (!llvm::isa<llvm::CallInst>(*inst_it)) {
        continue;
      }
      auto& row_func_call = llvm::cast<llvm::CallInst>(*inst_it);
      if (std::string(row_func_call.getCalledFunction()->getName()) == "row_process") {
        auto next_inst_it = inst_it;
        ++next_inst_it;
        auto new_bb = bb_it->splitBasicBlock(next_inst_it);
        auto& br_instr = bb_it->back();
        llvm::IRBuilder<> ir_builder(&br_instr);
        llvm::Value* err_lv = &*inst_it;
        llvm::Value* err_lv_returned_from_row_func = nullptr;
        if (run_with_dynamic_watchdog) {
          CHECK(pos);
          llvm::Value* call_watchdog_lv = nullptr;
          if (device_type == ExecutorDeviceType::GPU) {
            // In order to make sure all threads within a block see the same barrier,
            // only those blocks whose none of their threads have experienced the critical
            // edge will go through the dynamic watchdog computation
            CHECK(row_count);
            llvm::Value* crit_edge_rem = nullptr;
            // auto crit_edge_rem =
            // TODO: cheng will change blockSize() method;
            // (blockSize() & (blockSize() - 1))
            //     ? ir_builder.CreateSRem(
            //           row_count,
            //           cgen_state->llInt(static_cast<int64_t>(blockSize())))
            //     : ir_builder.CreateAnd(
            //           row_count,
            //           cgen_state->llInt(static_cast<int64_t>(blockSize() - 1)));
            auto crit_edge_threshold = ir_builder.CreateSub(row_count, crit_edge_rem);
            crit_edge_threshold->setName("crit_edge_threshold");

            // only those threads where pos < crit_edge_threshold go through dynamic
            // watchdog call
            call_watchdog_lv =
                ir_builder.CreateICmp(llvm::ICmpInst::ICMP_SLT, pos, crit_edge_threshold);
          } else {
            // CPU path: run watchdog for every 64th row
            auto dw_predicate = ir_builder.CreateAnd(pos, uint64_t(0x3f));
            call_watchdog_lv = ir_builder.CreateICmp(
                llvm::ICmpInst::ICMP_EQ, dw_predicate, cgen_state->llInt(int64_t(0LL)));
          }
          CHECK(call_watchdog_lv);
          auto error_check_bb = bb_it->splitBasicBlock(
              llvm::BasicBlock::iterator(br_instr), ".error_check");
          auto& watchdog_br_instr = bb_it->back();

          auto watchdog_check_bb = llvm::BasicBlock::Create(
              cgen_state->context_, ".watchdog_check", query_func, error_check_bb);
          llvm::IRBuilder<> watchdog_ir_builder(watchdog_check_bb);
          auto detected_timeout = watchdog_ir_builder.CreateCall(
              cgen_state->module_->getFunction("dynamic_watchdog"), {});
          auto timeout_err_lv = watchdog_ir_builder.CreateSelect(
              detected_timeout, cgen_state->llInt(Executor::ERR_OUT_OF_TIME), err_lv);
          watchdog_ir_builder.CreateBr(error_check_bb);

          llvm::ReplaceInstWithInst(
              &watchdog_br_instr,
              llvm::BranchInst::Create(
                  watchdog_check_bb, error_check_bb, call_watchdog_lv));
          ir_builder.SetInsertPoint(&br_instr);
          auto unified_err_lv = ir_builder.CreatePHI(err_lv->getType(), 2);

          unified_err_lv->addIncoming(timeout_err_lv, watchdog_check_bb);
          unified_err_lv->addIncoming(err_lv, &*bb_it);
          err_lv = unified_err_lv;
        } else if (run_with_allowing_runtime_interrupt) {
          CHECK(pos);
          llvm::Value* call_check_interrupt_lv = nullptr;
          if (device_type == ExecutorDeviceType::GPU) {
            // approximate how many times the %pos variable
            // is increased --> the number of iteration
            // here we calculate the # bit shift by considering grid/block/fragment sizes
            // since if we use the fixed one (i.e., per 64-th increment)
            // some CUDA threads cannot enter the interrupt checking block depending on
            // the fragment size --> a thread may not take care of 64 threads if an outer
            // table is not sufficiently large, and so cannot be interrupted
            int32_t num_shift_by_gridDim = shared::getExpOfTwo(0);
            int32_t num_shift_by_blockDim = shared::getExpOfTwo(0);
            // TODO: change back once blockSize done;
            // int32_t num_shift_by_gridDim = shared::getExpOfTwo(gridSize());
            // int32_t num_shift_by_blockDim = shared::getExpOfTwo(blockSize());
            int total_num_shift = num_shift_by_gridDim + num_shift_by_blockDim;
            uint64_t interrupt_checking_freq = 32;
            auto freq_control_knob = g_running_query_interrupt_freq;
            CHECK_GT(freq_control_knob, 0);
            CHECK_LE(freq_control_knob, 1.0);
            if (!input_table_infos.empty()) {
              const auto& outer_table_info = *input_table_infos.begin();
              auto num_outer_table_tuples = outer_table_info.info.getNumTuples();
              if (outer_table_info.table_id < 0) {
                auto* rs = (*outer_table_info.info.fragments.begin()).resultSet;
                CHECK(rs);
                num_outer_table_tuples = rs->entryCount();
              } else {
                auto num_frags = outer_table_info.info.fragments.size();
                if (num_frags > 0) {
                  num_outer_table_tuples =
                      outer_table_info.info.fragments.begin()->getNumTuples();
                }
              }
              if (num_outer_table_tuples > 0) {
                // gridSize * blockSize --> pos_step (idx of the next row per thread)
                // we additionally multiply two to pos_step since the number of
                // dispatched blocks are double of the gridSize
                // # tuples (of fragment) / pos_step --> maximum # increment (K)
                // also we multiply 1 / freq_control_knob to K to control the frequency
                // So, needs to check the interrupt status more frequently? make K smaller
                // TODO: refactor gridSize/blockSize
                auto max_inc = uint64_t(0);
                // floor(num_outer_table_tuples / (gridSize() * blockSize() * 2)));
                if (max_inc < 2) {
                  // too small `max_inc`, so this correction is necessary to make
                  // `interrupt_checking_freq` be valid (i.e., larger than zero)
                  max_inc = 2;
                }
                auto calibrated_inc = uint64_t(floor(max_inc * (1 - freq_control_knob)));
                interrupt_checking_freq =
                    uint64_t(pow(2, shared::getExpOfTwo(calibrated_inc)));
                // add the coverage when interrupt_checking_freq > K
                // if so, some threads still cannot be branched to the interrupt checker
                // so we manually use smaller but close to the max_inc as freq
                if (interrupt_checking_freq > max_inc) {
                  interrupt_checking_freq = max_inc / 2;
                }
                if (interrupt_checking_freq < 8) {
                  // such small freq incurs too frequent interrupt status checking,
                  // so we fixup to the minimum freq value at some reasonable degree
                  interrupt_checking_freq = 8;
                }
              }
            }
            VLOG(1) << "Set the running query interrupt checking frequency: "
                    << interrupt_checking_freq;
            // check the interrupt flag for every interrupt_checking_freq-th iteration
            llvm::Value* pos_shifted_per_iteration =
                ir_builder.CreateLShr(pos, cgen_state->llInt(total_num_shift));
            auto interrupt_predicate =
                ir_builder.CreateAnd(pos_shifted_per_iteration, interrupt_checking_freq);
            call_check_interrupt_lv =
                ir_builder.CreateICmp(llvm::ICmpInst::ICMP_EQ,
                                      interrupt_predicate,
                                      cgen_state->llInt(int64_t(0LL)));
          } else {
            // CPU path: run interrupt checker for every 64th row
            auto interrupt_predicate = ir_builder.CreateAnd(pos, uint64_t(0x3f));
            call_check_interrupt_lv =
                ir_builder.CreateICmp(llvm::ICmpInst::ICMP_EQ,
                                      interrupt_predicate,
                                      cgen_state->llInt(int64_t(0LL)));
          }
          CHECK(call_check_interrupt_lv);
          auto error_check_bb = bb_it->splitBasicBlock(
              llvm::BasicBlock::iterator(br_instr), ".error_check");
          auto& check_interrupt_br_instr = bb_it->back();

          auto interrupt_check_bb = llvm::BasicBlock::Create(
              cgen_state->context_, ".interrupt_check", query_func, error_check_bb);
          llvm::IRBuilder<> interrupt_checker_ir_builder(interrupt_check_bb);
          auto detected_interrupt = interrupt_checker_ir_builder.CreateCall(
              cgen_state->module_->getFunction("check_interrupt"), {});
          auto interrupt_err_lv = interrupt_checker_ir_builder.CreateSelect(
              detected_interrupt, cgen_state->llInt(Executor::ERR_INTERRUPTED), err_lv);
          interrupt_checker_ir_builder.CreateBr(error_check_bb);

          llvm::ReplaceInstWithInst(
              &check_interrupt_br_instr,
              llvm::BranchInst::Create(
                  interrupt_check_bb, error_check_bb, call_check_interrupt_lv));
          ir_builder.SetInsertPoint(&br_instr);
          auto unified_err_lv = ir_builder.CreatePHI(err_lv->getType(), 2);

          unified_err_lv->addIncoming(interrupt_err_lv, interrupt_check_bb);
          unified_err_lv->addIncoming(err_lv, &*bb_it);
          err_lv = unified_err_lv;
        }
        if (!err_lv_returned_from_row_func) {
          err_lv_returned_from_row_func = err_lv;
        }
        if (device_type == ExecutorDeviceType::GPU && g_enable_dynamic_watchdog) {
          // let kernel execution finish as expected, regardless of the observed error,
          // unless it is from the dynamic watchdog where all threads within that block
          // return together.
          err_lv = ir_builder.CreateICmp(llvm::ICmpInst::ICMP_EQ,
                                         err_lv,
                                         cgen_state->llInt(Executor::ERR_OUT_OF_TIME));
        } else {
          err_lv = ir_builder.CreateICmp(llvm::ICmpInst::ICMP_NE,
                                         err_lv,
                                         cgen_state->llInt(static_cast<int32_t>(0)));
        }
        auto error_bb = llvm::BasicBlock::Create(
            cgen_state->context_, ".error_exit", query_func, new_bb);
        const auto error_code_arg = get_arg_by_name(query_func, "error_code");
        llvm::CallInst::Create(
            cgen_state->module_->getFunction("record_error_code"),
            std::vector<llvm::Value*>{err_lv_returned_from_row_func, error_code_arg},
            "",
            error_bb);
        llvm::ReturnInst::Create(cgen_state->context_, error_bb);
        llvm::ReplaceInstWithInst(&br_instr,
                                  llvm::BranchInst::Create(error_bb, new_bb, err_lv));
        done_splitting = true;
        break;
      }
    }
  }
  CHECK(done_splitting);
};

llvm::Value* addJoinLoopIterator(const std::vector<llvm::Value*>& prev_iters,
                                 const size_t level_idx,
                                 std::shared_ptr<CgenState> cgen_state) {
  AUTOMATIC_IR_METADATA(cgen_state.get());
  // Iterators are added for loop-outer joins when the head of the loop is generated,
  // then once again when the body if generated. Allow this instead of special handling
  // of call sites.
  const auto it = cgen_state->scan_idx_to_hash_pos_.find(level_idx);
  if (it != cgen_state->scan_idx_to_hash_pos_.end()) {
    return it->second;
  }
  CHECK(!prev_iters.empty());
  llvm::Value* matching_row_index = prev_iters.back();
  const auto it_ok =
      cgen_state->scan_idx_to_hash_pos_.emplace(level_idx, matching_row_index);
  CHECK(it_ok.second);
  return matching_row_index;
}

void redeclareFilterFunction(std::shared_ptr<CgenState> cgen_state) {
  if (!cgen_state->filter_func_) {
    return;
  }

  // Loop over all the instructions used in the filter func.
  // The filter func instructions were generated as if for row func.
  // Remap any values used by those instructions to filter func args
  // and remember to forward them through the call in the row func.
  for (auto bb_it = cgen_state->filter_func_->begin();
       bb_it != cgen_state->filter_func_->end();
       ++bb_it) {
    for (auto instr_it = bb_it->begin(); instr_it != bb_it->end(); ++instr_it) {
      size_t i = 0;
      for (auto op_it = instr_it->value_op_begin(); op_it != instr_it->value_op_end();
           ++op_it, ++i) {
        llvm::Value* v = *op_it;

        // The last LLVM operand on a call instruction is the function to be called. Never
        // remap it.
        if (llvm::dyn_cast<const llvm::CallInst>(instr_it) &&
            op_it == instr_it->value_op_end() - 1) {
          continue;
        }

        if (auto* instr = llvm::dyn_cast<llvm::Instruction>(v);
            instr && instr->getParent() &&
            instr->getParent()->getParent() == cgen_state->row_func_) {
          // Remember that this filter func arg is needed.
          cgen_state->filter_func_args_[v] = nullptr;
        } else if (auto* argum = llvm::dyn_cast<llvm::Argument>(v);
                   argum && argum->getParent() == cgen_state->row_func_) {
          // Remember that this filter func arg is needed.
          cgen_state->filter_func_args_[v] = nullptr;
        }
      }
    }
  }

  // Create filter_func2 with parameters only for those row func values that are known to
  // be used in the filter func code.
  std::vector<llvm::Type*> filter_func_arg_types;
  filter_func_arg_types.reserve(cgen_state->filter_func_args_.v_.size());
  for (auto& arg : cgen_state->filter_func_args_.v_) {
    filter_func_arg_types.push_back(arg->getType());
  }
  auto ft = llvm::FunctionType::get(
      get_int_type(32, cgen_state->context_), filter_func_arg_types, false);
  cgen_state->filter_func_->setName("old_filter_func");
  auto filter_func2 = llvm::Function::Create(ft,
                                             llvm::Function::ExternalLinkage,
                                             "filter_func",
                                             cgen_state->filter_func_->getParent());
  CHECK_EQ(filter_func2->arg_size(), cgen_state->filter_func_args_.v_.size());
  auto arg_it = cgen_state->filter_func_args_.begin();
  size_t i = 0;
  for (llvm::Function::arg_iterator I = filter_func2->arg_begin(),
                                    E = filter_func2->arg_end();
       I != E;
       ++I, ++arg_it) {
    arg_it->second = &*I;
    if (arg_it->first->hasName()) {
      I->setName(arg_it->first->getName());
    } else {
      I->setName("extra" + std::to_string(i++));
    }
  }

  // copy the filter_func function body over
  // see
  // https://stackoverflow.com/questions/12864106/move-function-body-avoiding-full-cloning/18751365
  filter_func2->getBasicBlockList().splice(filter_func2->begin(),
                                           cgen_state->filter_func_->getBasicBlockList());

  if (cgen_state->current_func_ == cgen_state->filter_func_) {
    cgen_state->current_func_ = filter_func2;
  }
  cgen_state->filter_func_ = filter_func2;

  // loop over all the operands in the filter func
  for (auto bb_it = cgen_state->filter_func_->begin();
       bb_it != cgen_state->filter_func_->end();
       ++bb_it) {
    for (auto instr_it = bb_it->begin(); instr_it != bb_it->end(); ++instr_it) {
      size_t i = 0;
      for (auto op_it = instr_it->op_begin(); op_it != instr_it->op_end(); ++op_it, ++i) {
        llvm::Value* v = op_it->get();
        if (auto arg_it = cgen_state->filter_func_args_.find(v);
            arg_it != cgen_state->filter_func_args_.end()) {
          // replace row func value with a filter func arg
          llvm::Use* use = &*op_it;
          use->set(arg_it->second);
        }
      }
    }
  }
}

bool compileBody(const RelAlgExecutionUnit& ra_exe_unit,
                 GroupByAndAggregate& group_by_and_aggregate,
                 const QueryMemoryDescriptor& query_mem_desc,
                 const CompilationOptions& co,
                 const GpuSharedMemoryContext& gpu_smem_context,
                 std::shared_ptr<CgenState> cgen_state,
                 std::shared_ptr<PlanState> plan_state,
                 Executor* executor) {
  AUTOMATIC_IR_METADATA(cgen_state.get());

  // Switch the code generation into a separate filter function if enabled.
  // Note that accesses to function arguments are still codegenned from the
  // row function's arguments, then later automatically forwarded and
  // remapped into filter function arguments by redeclareFilterFunction().
  cgen_state->row_func_bb_ = cgen_state->ir_builder_.GetInsertBlock();
  llvm::Value* loop_done{nullptr};
  // remove this member since I didn't see anyone use it.
  // std::unique_ptr<Executor::FetchCacheAnchor> fetch_cache_anchor;
  if (cgen_state->filter_func_) {
    if (cgen_state->row_func_bb_->getName() == "loop_body") {
      auto row_func_entry_bb = &cgen_state->row_func_->getEntryBlock();
      cgen_state->ir_builder_.SetInsertPoint(row_func_entry_bb,
                                             row_func_entry_bb->begin());
      loop_done = cgen_state->ir_builder_.CreateAlloca(
          get_int_type(1, cgen_state->context_), nullptr, "loop_done");
      cgen_state->ir_builder_.SetInsertPoint(cgen_state->row_func_bb_);
      cgen_state->ir_builder_.CreateStore(cgen_state->llBool(true), loop_done);
    }
    cgen_state->ir_builder_.SetInsertPoint(cgen_state->filter_func_bb_);
    cgen_state->current_func_ = cgen_state->filter_func_;
    // fetch_cache_anchor =
    // std::make_unique<Executor::FetchCacheAnchor>(cgen_state.get());
  }

  // generate the code for the filter
  std::vector<Analyzer::Expr*> primary_quals;
  std::vector<Analyzer::Expr*> deferred_quals;
  bool short_circuited = CodeGenerator::prioritizeQuals(
      ra_exe_unit, primary_quals, deferred_quals, plan_state->hoisted_filters_);
  if (short_circuited) {
    VLOG(1) << "Prioritized " << std::to_string(primary_quals.size()) << " quals, "
            << "short-circuited and deferred " << std::to_string(deferred_quals.size())
            << " quals";
  }
  llvm::Value* filter_lv = cgen_state->llBool(true);
  CodeGenerator code_generator(executor);
  for (auto expr : primary_quals) {
    // Generate the filter for primary quals
    auto cond = code_generator.toBool(code_generator.codegen(expr, true, co).front());
    filter_lv = cgen_state->ir_builder_.CreateAnd(filter_lv, cond);
  }
  CHECK(filter_lv->getType()->isIntegerTy(1));
  llvm::BasicBlock* sc_false{nullptr};
  if (!deferred_quals.empty()) {
    auto sc_true = llvm::BasicBlock::Create(
        cgen_state->context_, "sc_true", cgen_state->current_func_);
    sc_false = llvm::BasicBlock::Create(
        cgen_state->context_, "sc_false", cgen_state->current_func_);
    cgen_state->ir_builder_.CreateCondBr(filter_lv, sc_true, sc_false);
    cgen_state->ir_builder_.SetInsertPoint(sc_false);
    if (ra_exe_unit.join_quals.empty()) {
      cgen_state->ir_builder_.CreateRet(cgen_state->llInt(int32_t(0)));
    }
    cgen_state->ir_builder_.SetInsertPoint(sc_true);
    filter_lv = cgen_state->llBool(true);
  }
  for (auto expr : deferred_quals) {
    filter_lv = cgen_state->ir_builder_.CreateAnd(
        filter_lv, code_generator.toBool(code_generator.codegen(expr, true, co).front()));
  }

  CHECK(filter_lv->getType()->isIntegerTy(1));
  auto ret = group_by_and_aggregate.codegen(
      filter_lv, sc_false, query_mem_desc, co, gpu_smem_context);

  // Switch the code generation back to the row function if a filter
  // function was enabled.
  if (cgen_state->filter_func_) {
    if (cgen_state->row_func_bb_->getName() == "loop_body") {
      cgen_state->ir_builder_.CreateStore(cgen_state->llBool(false), loop_done);
      cgen_state->ir_builder_.CreateRet(cgen_state->llInt<int32_t>(0));
    }

    cgen_state->ir_builder_.SetInsertPoint(cgen_state->row_func_bb_);
    cgen_state->current_func_ = cgen_state->row_func_;
    cgen_state->filter_func_call_ =
        cgen_state->ir_builder_.CreateCall(cgen_state->filter_func_, {});

    // Create real filter function declaration after placeholder call
    // is emitted.
    cider_executor::redeclareFilterFunction(cgen_state);

    if (cgen_state->row_func_bb_->getName() == "loop_body") {
      auto loop_done_true = llvm::BasicBlock::Create(
          cgen_state->context_, "loop_done_true", cgen_state->row_func_);
      auto loop_done_false = llvm::BasicBlock::Create(
          cgen_state->context_, "loop_done_false", cgen_state->row_func_);
      auto loop_done_flag = cgen_state->ir_builder_.CreateLoad(loop_done);
      cgen_state->ir_builder_.CreateCondBr(
          loop_done_flag, loop_done_true, loop_done_false);
      cgen_state->ir_builder_.SetInsertPoint(loop_done_true);
      cgen_state->ir_builder_.CreateRet(cgen_state->filter_func_call_);
      cgen_state->ir_builder_.SetInsertPoint(loop_done_false);
    } else {
      cgen_state->ir_builder_.CreateRet(cgen_state->filter_func_call_);
    }
  }
  return ret;
};

=======
unsigned blockSize(Catalog_Namespace::Catalog* catalog, unsigned block_size_x) {
  CHECK(catalog);
  const auto cuda_mgr = catalog->getDataMgr().getCudaMgr();
  if (!cuda_mgr) {
    return 0;
  }
  const auto& dev_props = cuda_mgr->getAllDeviceProperties();
  return block_size_x ? block_size_x : dev_props.front().maxThreadsPerBlock;
}

>>>>>>> edd16456
}  // namespace cider_executor

// didn't make it in cider_executor namespace because we need call GroupByAndAggregate
// private member, so make it a static method .
void CiderCodeGenerator::codegenJoinLoops(const std::vector<JoinLoop>& join_loops,
                                          const RelAlgExecutionUnit& ra_exe_unit,
                                          GroupByAndAggregate& group_by_and_aggregate,
                                          llvm::Function* query_func,
                                          llvm::BasicBlock* entry_bb,
                                          const QueryMemoryDescriptor& query_mem_desc,
                                          const CompilationOptions& co,
                                          const ExecutionOptions& eo,
                                          std::shared_ptr<CgenState> cgen_state,
                                          std::shared_ptr<PlanState> plan_state,
                                          Executor* executor) {
  AUTOMATIC_IR_METADATA(cgen_state.get());
  const auto exit_bb =
      llvm::BasicBlock::Create(cgen_state->context_, "exit", cgen_state->current_func_);
  cgen_state->ir_builder_.SetInsertPoint(exit_bb);
  cgen_state->ir_builder_.CreateRet(cgen_state->llInt<int32_t>(0));
  cgen_state->ir_builder_.SetInsertPoint(entry_bb);
  CodeGenerator code_generator(executor);
  const auto loops_entry_bb = JoinLoop::codegen(
      join_loops,
      /*body_codegen=*/
      [executor,
       query_func,
       &query_mem_desc,
       &co,
       &eo,
       &group_by_and_aggregate,
       &join_loops,
       &ra_exe_unit,
       &cgen_state,
       &plan_state](const std::vector<llvm::Value*>& prev_iters) {
        AUTOMATIC_IR_METADATA(cgen_state.get());
        cider_executor::addJoinLoopIterator(prev_iters, join_loops.size(), cgen_state);
        auto& builder = cgen_state->ir_builder_;
        const auto loop_body_bb = llvm::BasicBlock::Create(
            builder.getContext(), "loop_body", builder.GetInsertBlock()->getParent());
        builder.SetInsertPoint(loop_body_bb);
        const bool can_return_error = cider_executor::compileBody(ra_exe_unit,
                                                                  group_by_and_aggregate,
                                                                  query_mem_desc,
                                                                  co,
                                                                  {},
                                                                  cgen_state,
                                                                  plan_state,
                                                                  executor);
        if (can_return_error || cgen_state->needs_error_check_ ||
            eo.with_dynamic_watchdog || eo.allow_runtime_query_interrupt) {
          cider_executor::createErrorCheckControlFlow(query_func,
                                                      eo.with_dynamic_watchdog,
                                                      eo.allow_runtime_query_interrupt,
                                                      co.device_type,
                                                      group_by_and_aggregate.query_infos_,
                                                      cgen_state);
        }
        return loop_body_bb;
      },
      /*outer_iter=*/code_generator.posArg(nullptr),
      exit_bb,
      cgen_state.get());
  cgen_state->ir_builder_.SetInsertPoint(entry_bb);
  cgen_state->ir_builder_.CreateBr(loops_entry_bb);
};

std::tuple<CompilationResult, std::unique_ptr<QueryMemoryDescriptor>>
CiderCodeGenerator::compileWorkUnit(const std::vector<InputTableInfo>& query_infos,
                                    const PlanState::DeletedColumnsMap& deleted_cols_map,
                                    const RelAlgExecutionUnit& ra_exe_unit,
                                    const CompilationOptions& co,
                                    const ExecutionOptions& eo,
                                    const CudaMgr_Namespace::CudaMgr* cuda_mgr,
                                    const bool allow_lazy_fetch,
                                    std::shared_ptr<RowSetMemoryOwner> row_set_mem_owner,
                                    const size_t max_groups_buffer_entry_guess,
                                    const int8_t crt_min_byte_width,
                                    const bool has_cardinality_estimation,
                                    ColumnCacheMap& column_cache,
                                    RenderInfo* render_info) {
  auto timer = DEBUG_TIMER(__func__);

  if (co.device_type == ExecutorDeviceType::GPU) {
    const auto cuda_mgr = catalog_->getDataMgr().getCudaMgr();
    if (!cuda_mgr) {
      throw QueryMustRunOnCpu();
    }
  }

#ifndef NDEBUG
  static std::uint64_t counter = 0;
  ++counter;
  VLOG(1) << "CODEGEN #" << counter << ":";
  LOG(IR) << "CODEGEN #" << counter << ":";
  LOG(PTX) << "CODEGEN #" << counter << ":";
  LOG(ASM) << "CODEGEN #" << counter << ":";
#endif

  cider_executor::nukeOldState(allow_lazy_fetch,
                               query_infos,
                               deleted_cols_map,
                               &ra_exe_unit,
                               metrics_,
                               cgen_state_,
                               plan_state_,
                               executor_);

  GroupByAndAggregate group_by_and_aggregate(
      executor_,
      co.device_type,
      ra_exe_unit,
      query_infos,
      row_set_mem_owner,
      has_cardinality_estimation ? std::optional<int64_t>(max_groups_buffer_entry_guess)
                                 : std::nullopt);
  auto query_mem_desc =
      group_by_and_aggregate.initQueryMemoryDescriptor(eo.allow_multifrag,
                                                       max_groups_buffer_entry_guess,
                                                       crt_min_byte_width,
                                                       render_info,
                                                       eo.output_columnar_hint);

  if (query_mem_desc->getQueryDescriptionType() ==
          QueryDescriptionType::GroupByBaselineHash &&
      !has_cardinality_estimation &&
      (!render_info || !render_info->isPotentialInSituRender()) && !eo.just_explain) {
    const auto col_range_info = group_by_and_aggregate.getColRangeInfo();
    throw CardinalityEstimationRequired(col_range_info.max - col_range_info.min);
  }

  const bool output_columnar = query_mem_desc->didOutputColumnar();
  const bool gpu_shared_mem_optimization =
      cider::is_gpu_shared_mem_supported(query_mem_desc.get(),
                                         ra_exe_unit,
                                         cuda_mgr,
                                         co.device_type,
                                         cuda_mgr ? cider_executor::blockSize(catalog_, block_size_x_) : 1,
                                         cuda_mgr ? executor_->numBlocksPerMP() : 1);
  if (gpu_shared_mem_optimization) {
    // disable interleaved bins optimization on the GPU
    query_mem_desc->setHasInterleavedBinsOnGpu(false);
    LOG(DEBUG1) << "GPU shared memory is used for the " +
                       query_mem_desc->queryDescTypeToString() + " query(" +
                       std::to_string(cider::get_shared_memory_size(
                           gpu_shared_mem_optimization, query_mem_desc.get())) +
                       " out of " + std::to_string(g_gpu_smem_threshold) + " bytes).";
  }

  const GpuSharedMemoryContext gpu_smem_context(
      cider::get_shared_memory_size(gpu_shared_mem_optimization, query_mem_desc.get()));

  if (co.device_type == ExecutorDeviceType::GPU) {
    const size_t num_count_distinct_descs =
        query_mem_desc->getCountDistinctDescriptorsSize();
    for (size_t i = 0; i < num_count_distinct_descs; i++) {
      const auto& count_distinct_descriptor =
          query_mem_desc->getCountDistinctDescriptor(i);
      if (count_distinct_descriptor.impl_type_ == CountDistinctImplType::StdSet ||
          (count_distinct_descriptor.impl_type_ != CountDistinctImplType::Invalid &&
           !co.hoist_literals)) {
        throw QueryMustRunOnCpu();
      }
    }
  }

  // Read the module template and target either CPU or GPU
  // by binding the stream position functions to the right implementation:
  // stride access for GPU, contiguous for CPU
  auto rt_module_copy = llvm::CloneModule(
      *g_rt_module.get(), cgen_state_->vmap_, [](const llvm::GlobalValue* gv) {
        auto func = llvm::dyn_cast<llvm::Function>(gv);
        if (!func) {
          return true;
        }
        return (func->getLinkage() == llvm::GlobalValue::LinkageTypes::PrivateLinkage ||
                func->getLinkage() == llvm::GlobalValue::LinkageTypes::InternalLinkage ||
                CodeGenerator::alwaysCloneRuntimeFunction(func));
      });
  if (co.device_type == ExecutorDeviceType::CPU) {
    if (is_udf_module_present(true)) {
      CodeGenerator::link_udf_module(udf_cpu_module, *rt_module_copy, cgen_state_.get());
    }
    if (is_rt_udf_module_present(true)) {
      CodeGenerator::link_udf_module(
          rt_udf_cpu_module, *rt_module_copy, cgen_state_.get());
    }
  } else {
    rt_module_copy->setDataLayout(cider::get_gpu_data_layout());
    rt_module_copy->setTargetTriple(cider::get_gpu_target_triple_string());
    if (is_udf_module_present()) {
      CodeGenerator::link_udf_module(udf_gpu_module, *rt_module_copy, cgen_state_.get());
    }
    if (is_rt_udf_module_present()) {
      CodeGenerator::link_udf_module(
          rt_udf_gpu_module, *rt_module_copy, cgen_state_.get());
    }
  }

  cgen_state_->module_ = rt_module_copy.release();
  AUTOMATIC_IR_METADATA(cgen_state_.get());

  auto agg_fnames =
      cider::get_agg_fnames(ra_exe_unit.target_exprs, !ra_exe_unit.groupby_exprs.empty());

  const auto agg_slot_count = ra_exe_unit.estimator ? size_t(1) : agg_fnames.size();

  const bool is_group_by{query_mem_desc->isGroupBy()};
  auto [query_func, row_func_call] = is_group_by
                                         ? query_group_by_template(cgen_state_->module_,
                                                                   co.hoist_literals,
                                                                   *query_mem_desc,
                                                                   co.device_type,
                                                                   ra_exe_unit.scan_limit,
                                                                   gpu_smem_context)
                                         : query_template(cgen_state_->module_,
                                                          agg_slot_count,
                                                          co.hoist_literals,
                                                          !!ra_exe_unit.estimator,
                                                          gpu_smem_context);
  cider::bind_pos_placeholders("pos_start", true, query_func, cgen_state_->module_);
  cider::bind_pos_placeholders("group_buff_idx", false, query_func, cgen_state_->module_);
  cider::bind_pos_placeholders("pos_step", false, query_func, cgen_state_->module_);

  cgen_state_->query_func_ = query_func;
  cgen_state_->row_func_call_ = row_func_call;
  cgen_state_->query_func_entry_ir_builder_.SetInsertPoint(
      &query_func->getEntryBlock().front());

  // Generate the function signature and column head fetches s.t.
  // double indirection isn't needed in the inner loop
  auto& fetch_bb = query_func->front();
  llvm::IRBuilder<> fetch_ir_builder(&fetch_bb);
  fetch_ir_builder.SetInsertPoint(&*fetch_bb.begin());
  auto col_heads = generate_column_heads_load(ra_exe_unit.input_col_descs.size(),
                                              query_func->args().begin(),
                                              fetch_ir_builder,
                                              cgen_state_->context_);
  CHECK_EQ(ra_exe_unit.input_col_descs.size(), col_heads.size());

  cgen_state_->row_func_ = cider::create_row_function(ra_exe_unit.input_col_descs.size(),
                                                      is_group_by ? 0 : agg_slot_count,
                                                      co.hoist_literals,
                                                      cgen_state_->module_,
                                                      cgen_state_->context_);
  CHECK(cgen_state_->row_func_);
  cgen_state_->row_func_bb_ =
      llvm::BasicBlock::Create(cgen_state_->context_, "entry", cgen_state_->row_func_);

  if (g_enable_filter_function) {
    auto filter_func_ft =
        llvm::FunctionType::get(get_int_type(32, cgen_state_->context_), {}, false);
    cgen_state_->filter_func_ = llvm::Function::Create(filter_func_ft,
                                                       llvm::Function::ExternalLinkage,
                                                       "filter_func",
                                                       cgen_state_->module_);
    CHECK(cgen_state_->filter_func_);
    cgen_state_->filter_func_bb_ = llvm::BasicBlock::Create(
        cgen_state_->context_, "entry", cgen_state_->filter_func_);
  }

  cgen_state_->current_func_ = cgen_state_->row_func_;
  cgen_state_->ir_builder_.SetInsertPoint(cgen_state_->row_func_bb_);

  // todo: remove executor
  executor_->preloadFragOffsets(ra_exe_unit.input_descs, query_infos);
  RelAlgExecutionUnit body_execution_unit = ra_exe_unit;
  const auto join_loops =
      executor_->buildJoinLoops(body_execution_unit, co, eo, query_infos, column_cache);

  plan_state_->allocateLocalColumnIds(ra_exe_unit.input_col_descs);
  // todo: remove executor
  const auto is_not_deleted_bb = cider_executor::codegenSkipDeletedOuterTableRow(
      ra_exe_unit, co, cgen_state_, plan_state_, executor_);
  if (is_not_deleted_bb) {
    cgen_state_->row_func_bb_ = is_not_deleted_bb;
  }
  if (!join_loops.empty()) {
    // todo: remove executor
    CiderCodeGenerator::codegenJoinLoops(join_loops,
                                         body_execution_unit,
                                         group_by_and_aggregate,
                                         query_func,
                                         cgen_state_->row_func_bb_,
                                         *(query_mem_desc.get()),
                                         co,
                                         eo,
                                         cgen_state_,
                                         plan_state_,
                                         executor_);
  } else {
    // todo: remove executor
    const bool can_return_error = cider_executor::compileBody(ra_exe_unit,
                                                              group_by_and_aggregate,
                                                              *query_mem_desc,
                                                              co,
                                                              gpu_smem_context,
                                                              cgen_state_,
                                                              plan_state_,
                                                              executor_);
    if (can_return_error || cgen_state_->needs_error_check_ || eo.with_dynamic_watchdog ||
        eo.allow_runtime_query_interrupt) {
      // todo: remove executor

      cider_executor::createErrorCheckControlFlow(query_func,
                                                  eo.with_dynamic_watchdog,
                                                  eo.allow_runtime_query_interrupt,
                                                  co.device_type,
                                                  group_by_and_aggregate.query_infos_,
                                                  cgen_state_);
    }
  }
  std::vector<llvm::Value*> hoisted_literals;

  if (co.hoist_literals) {
    VLOG(1) << "number of hoisted literals: "
            << cgen_state_->query_func_literal_loads_.size()
            << " / literal buffer usage: " << cgen_state_->getLiteralBufferUsage(0)
            << " bytes";
  }

  if (co.hoist_literals && !cgen_state_->query_func_literal_loads_.empty()) {
    // we have some hoisted literals...
    hoisted_literals = cider_executor::inlineHoistedLiterals(cgen_state_);
  }

  // replace the row func placeholder call with the call to the actual row func
  std::vector<llvm::Value*> row_func_args;
  for (size_t i = 0; i < cgen_state_->row_func_call_->getNumArgOperands(); ++i) {
    row_func_args.push_back(cgen_state_->row_func_call_->getArgOperand(i));
  }
  row_func_args.insert(row_func_args.end(), col_heads.begin(), col_heads.end());
  row_func_args.push_back(get_arg_by_name(query_func, "join_hash_tables"));
  // push hoisted literals arguments, if any
  row_func_args.insert(
      row_func_args.end(), hoisted_literals.begin(), hoisted_literals.end());
  llvm::ReplaceInstWithInst(
      cgen_state_->row_func_call_,
      llvm::CallInst::Create(cgen_state_->row_func_, row_func_args, ""));

  // replace the filter func placeholder call with the call to the actual filter func
  if (cgen_state_->filter_func_) {
    std::vector<llvm::Value*> filter_func_args;
    for (auto arg_it = cgen_state_->filter_func_args_.begin();
         arg_it != cgen_state_->filter_func_args_.end();
         ++arg_it) {
      filter_func_args.push_back(arg_it->first);
    }
    llvm::ReplaceInstWithInst(
        cgen_state_->filter_func_call_,
        llvm::CallInst::Create(cgen_state_->filter_func_, filter_func_args, ""));
  }

  // Aggregate
  plan_state_->init_agg_vals_ =
      init_agg_val_vec(ra_exe_unit.target_exprs, ra_exe_unit.quals, *query_mem_desc);

  /*
   * If we have decided to use GPU shared memory (decision is not made here), then
   * we generate proper code for extra components that it needs (buffer initialization and
   * gpu reduction from shared memory to global memory). We then replace these functions
   * into the already compiled query_func (replacing two placeholders, write_back_nop and
   * init_smem_nop). The rest of the code should be as before (row_func, etc.).
   */
  if (gpu_smem_context.isSharedMemoryUsed()) {
    if (query_mem_desc->getQueryDescriptionType() ==
        QueryDescriptionType::GroupByPerfectHash) {
      GpuSharedMemCodeBuilder gpu_smem_code(
          cgen_state_->module_,
          cgen_state_->context_,
          *query_mem_desc,
          target_exprs_to_infos(ra_exe_unit.target_exprs, *query_mem_desc),
          plan_state_->init_agg_vals_);
      gpu_smem_code.codegen();
      gpu_smem_code.injectFunctionsInto(query_func);

      // helper functions are used for caching purposes later
      cgen_state_->helper_functions_.push_back(gpu_smem_code.getReductionFunction());
      cgen_state_->helper_functions_.push_back(gpu_smem_code.getInitFunction());
      LOG(IR) << gpu_smem_code.toString();
    }
  }

  auto multifrag_query_func = cgen_state_->module_->getFunction(
      "multifrag_query" + std::string(co.hoist_literals ? "_hoisted_literals" : ""));
  CHECK(multifrag_query_func);

  if (co.device_type == ExecutorDeviceType::GPU && eo.allow_multifrag) {
    cider_executor::insertErrorCodeChecker(
        multifrag_query_func, co.hoist_literals, eo.allow_runtime_query_interrupt, cgen_state_);
  }

  cider::bind_query(
      query_func,
      "query_stub" + std::string(co.hoist_literals ? "_hoisted_literals" : ""),
      multifrag_query_func,
      cgen_state_->module_);

  std::vector<llvm::Function*> root_funcs{query_func, cgen_state_->row_func_};
  if (cgen_state_->filter_func_) {
    root_funcs.push_back(cgen_state_->filter_func_);
  }
  auto live_funcs = CodeGenerator::markDeadRuntimeFuncs(
      *cgen_state_->module_, root_funcs, {multifrag_query_func});

  // Always inline the row function and the filter function.
  // We don't want register spills in the inner loops.
  // LLVM seems to correctly free up alloca instructions
  // in these functions even when they are inlined.
  mark_function_always_inline(cgen_state_->row_func_);
  if (cgen_state_->filter_func_) {
    mark_function_always_inline(cgen_state_->filter_func_);
  }

#ifndef NDEBUG
  // Add helpful metadata to the LLVM IR for debugging.
  AUTOMATIC_IR_METADATA_DONE();
#endif

  // Serialize the important LLVM IR functions to text for SQL EXPLAIN.
  std::string llvm_ir;
  if (eo.just_explain) {
    if (co.explain_type == ExecutorExplainType::Optimized) {
#ifdef WITH_JIT_DEBUG
      throw std::runtime_error(
          "Explain optimized not available when JIT runtime debug symbols are enabled");
#else
      // Note that we don't run the NVVM reflect pass here. Use LOG(IR) to get the
      // optimized IR after NVVM reflect
      llvm::legacy::PassManager pass_manager;
      cider::optimize_ir(query_func, cgen_state_->module_, pass_manager, live_funcs, co);
#endif  // WITH_JIT_DEBUG
    }
    llvm_ir =
        serialize_llvm_object(multifrag_query_func) + serialize_llvm_object(query_func) +
        serialize_llvm_object(cgen_state_->row_func_) +
        (cgen_state_->filter_func_ ? serialize_llvm_object(cgen_state_->filter_func_)
                                   : "");

#ifndef NDEBUG
    llvm_ir += serialize_llvm_metadata_footnotes(query_func, cgen_state_.get());
#endif
  }

  LOG(IR) << "\n\n" << query_mem_desc->toString() << "\n";
  LOG(IR) << "IR for the "
          << (co.device_type == ExecutorDeviceType::CPU ? "CPU:\n" : "GPU:\n");
#ifdef NDEBUG
  LOG(IR) << serialize_llvm_object(query_func)
          << serialize_llvm_object(cgen_state_->row_func_)
          << (cgen_state_->filter_func_ ? serialize_llvm_object(cgen_state_->filter_func_)
                                        : "")
          << "\nEnd of IR";
#else
  LOG(IR) << serialize_llvm_object(cgen_state_->module_) << "\nEnd of IR";
#endif

  // Run some basic validation checks on the LLVM IR before code is generated below.
  verify_function_ir(cgen_state_->row_func_);
  if (cgen_state_->filter_func_) {
    verify_function_ir(cgen_state_->filter_func_);
  }

  // Generate final native code from the LLVM IR.
  return std::make_tuple(
      CompilationResult{
          co.device_type == ExecutorDeviceType::CPU
              ? optimizeAndCodegenCPU(
                    query_func, multifrag_query_func, live_funcs, co, cgen_state_)
              // : optimizeAndCodegenCPU(query_func, multifrag_query_func, live_funcs, co,
              // cgen_state_),
              : optimizeAndCodegenGPU(query_func,
                                      multifrag_query_func,
                                      live_funcs,
                                      is_group_by || ra_exe_unit.estimator,
                                      cuda_mgr,
                                      co,
                                      cgen_state_),
          cgen_state_->getLiterals(),
          output_columnar,
          llvm_ir,
          std::move(gpu_smem_context)},
      std::move(query_mem_desc));
}<|MERGE_RESOLUTION|>--- conflicted
+++ resolved
@@ -1064,7 +1064,6 @@
                                  executor));
 };
 
-<<<<<<< HEAD
 llvm::BasicBlock* codegenSkipDeletedOuterTableRow(const RelAlgExecutionUnit& ra_exe_unit,
                                                   const CompilationOptions& co,
                                                   std::shared_ptr<CgenState> cgen_state,
@@ -1615,7 +1614,6 @@
   return ret;
 };
 
-=======
 unsigned blockSize(Catalog_Namespace::Catalog* catalog, unsigned block_size_x) {
   CHECK(catalog);
   const auto cuda_mgr = catalog->getDataMgr().getCudaMgr();
@@ -1626,7 +1624,6 @@
   return block_size_x ? block_size_x : dev_props.front().maxThreadsPerBlock;
 }
 
->>>>>>> edd16456
 }  // namespace cider_executor
 
 // didn't make it in cider_executor namespace because we need call GroupByAndAggregate
